--- conflicted
+++ resolved
@@ -17,11 +17,8 @@
 import com.couchbase.touchdb.TDDatabase;
 import com.couchbase.touchdb.TDMisc;
 import com.couchbase.touchdb.TDRevision;
-<<<<<<< HEAD
 import com.couchbase.touchdb.TDRevisionList;
-=======
 import com.couchbase.touchdb.support.HttpClientFactory;
->>>>>>> 83699470
 import com.couchbase.touchdb.support.TDBatchProcessor;
 import com.couchbase.touchdb.support.TDBatcher;
 import com.couchbase.touchdb.support.TDRemoteRequest;
@@ -54,7 +51,7 @@
     public TDReplicator(TDDatabase db, URL remote, boolean continuous) {
         this(db, remote, continuous, null);
     }
-    
+
     public TDReplicator(TDDatabase db, URL remote, boolean continuous, HttpClientFactory clientFacotry) {
         this.handler = new Handler();
         this.db = db;
@@ -70,7 +67,7 @@
                 active = false;
             }
         });
-        
+
         this.clientFacotry = clientFacotry != null ? clientFacotry : new HttpClientFactory() {
 			@Override
 			public HttpClient getHttpClient() {
